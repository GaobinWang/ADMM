--- conflicted
+++ resolved
@@ -44,27 +44,9 @@
     // mean = sum w_i * x_i, variance = sum w_i * (x_i - mean)^2
     static Scalar sd_n(ConstGenericVector& v, const Array& w)
     {
-<<<<<<< HEAD
-#ifdef __AVX__
-        Scalar s, ss;
-        const int vsize = v.size();
-        get_ss_avx<Scalar>(v.data(), v.size(), s, ss);
-        s /= vsize;
-        return std::sqrt(ss / vsize - s * s);
-#else
-        // Scalar mean = v.mean();
-        Scalar mean = v.dot(w);
-        Vector v_centered = v.array() - mean;
-        Vector new_v = v_centered.array().square();
-        // Scalar bias = 1 / (1 - w.array().square().sum());
-        return std::sqrt(new_v.dot(w));
-       //  return v_centered.norm() / std::sqrt(Scalar(v.size()));
-#endif
-=======
         const Scalar mean = v.dot(w.matrix());
         const Scalar variance = ((v.array() - mean).square() * w).sum();
         return std::sqrt(variance);
->>>>>>> da22ea16
     }
 
     // spvec -> spvec / arr, elementwise
@@ -167,12 +149,7 @@
     {
         // Make sure the weights sum up to 1
         W /= W.sum();
-<<<<<<< HEAD
-        Vector sqrt_W = W.array().sqrt();
-        sqrt_W *= std::sqrt(W.size());
-=======
-
->>>>>>> da22ea16
+        Array sqrt_W = W.sqrt() * std::sqrt(W.size());
         // standardize Y
         switch(flag)
         {
@@ -202,7 +179,6 @@
                     scaleX[i] = sd_n(X.col(i), W);
                     X.col(i).array() *= (1.0 / scaleX[i]);
                     X.col(i).array() *=  sqrt_W.array();
-                    
                 }
                 break;
             case 2:
@@ -218,32 +194,9 @@
                 {
                     meanX[i] = (X.col(i).array() * W).sum();
                     X.col(i).array() -= meanX[i];
-<<<<<<< HEAD
-                    scaleX[i] = X.col(i).norm() * n_invsqrt;
-                    X.col(i).array() /= scaleX[i];*/
-    #ifdef __AVX__
-                    Scalar *begin = &X(0, i);
-                    Scalar s, ss;
-                    get_ss_avx<Scalar>(begin, n, s, ss);
-                    meanX[i] = s / n;
-                    scaleX[i] = std::sqrt(ss - s * s / n) * n_invsqrt;
-                    standardize_vec_avx<Scalar>(begin, n, meanX[i], 1.0 / scaleX[i]);
-    #else
-                    Scalar *begin = &X(0, i);
-                    Scalar *end = begin + n;
-                    // meanX[i] = X.col(i).mean();
-                    meanX[i] = X.col(i).dot(W);
-                    std::transform(begin, end, begin, std::bind2nd(std::minus<Scalar>(), meanX[i]));
-                    new_X =  X.col(i).array().square();
-                    scaleX[i] = std::sqrt(new_X.dot(W));
-                    // scaleX[i] = X.col(i).norm() * n_invsqrt;
-                    std::transform(begin, end, begin, std::bind2nd(std::multiplies<Scalar>(), 1.0 / scaleX[i]));
-                    X.col(i).array() *= sqrt_W.array();
-    #endif
-=======
                     scaleX[i] = std::sqrt((X.col(i).array().square() * W).sum());
                     X.col(i).array() *= (1.0 / scaleX[i]);
->>>>>>> da22ea16
+                    X.col(i).array() *=  sqrt_W.array();
                 }
                 break;
             default:
@@ -264,7 +217,7 @@
                 coef *= scaleY;
                 break;
             case 2:
-                // problem for scaleY? case 2 
+                // problem for scaleY? case 2
                 coef *= scaleY;
                 beta0 = meanY - (coef * meanX).sum();
                 break;
